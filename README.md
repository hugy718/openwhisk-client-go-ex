# go-whisk

<<<<<<< HEAD
`go-whisk` is a Go client library for accessing 
=======
`go-whisk` is a Go client library for accessing the IBM Whisk API
>>>>>>> 78130499


### Usage

```go
import "github.ibm.com/BlueMix-Fabric/go-whisk/whisk"
```

Construct a new whisk client, then use various services to access different parts of the whisk api.  For example to get the `hello` action:

```go
client, _ := whisk.NewClient(http.DefaultClient, nil)
action, resp, err := client.Actions.List("hello")
```

Some API methods have optional parameters that can be passed. For example, to list the first 30 actions, after the 30th action:
```go
client, _ := whisk.NewClient(http.DefaultClient, nil)

options := &whisk.ActionListOptions{
  Limit: 30,
  Skip: 30,
}

actions, resp, err := client.Actions.List(options)
```

Whisk can be configured by passing in a `*whisk.Config` object as the second argument to `whisk.New( ... )`.  For example:

```go
u, _ := url.Parse("https://whisk.stage1.ng.bluemix.net:443/api/v1/")
config := &whisk.Config{
  Namespace: "_",
  AuthKey: "aaaaa-bbbbb-ccccc-ddddd-eeeee",
  BaseURL: u
}
client, err := whisk.Newclient(http.DefaultClient, config)
```


### Example
```go
import (
  "net/http"
  "net/url"

  "github.ibm.com/BlueMix-Fabric/go-whisk/whisk"
)

func main() {
  client, err := whisk.NewClient(http.DefaultClient, nil)
  if err != nil {
    fmt.Println(err)
    os.Exit(-1)
  }

  options := &whisk.ActionListOptions{
    Limit: 30,
    Skip: 30,
  }

  actions, resp, err := client.Actions.List(options)
  if err != nil {
    fmt.Println(err)
    os.Exit(-1)
  }

  fmt.Println("Returned with status: ", resp.Status)
  fmt.Println("Returned actions: \n%+v", actions)

}


```<|MERGE_RESOLUTION|>--- conflicted
+++ resolved
@@ -1,10 +1,6 @@
 # go-whisk
 
-<<<<<<< HEAD
-`go-whisk` is a Go client library for accessing 
-=======
-`go-whisk` is a Go client library for accessing the IBM Whisk API
->>>>>>> 78130499
+`go-whisk` is a Go client library for accessing the IBM Whisk API.
 
 
 ### Usage
